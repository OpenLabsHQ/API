--- conflicted
+++ resolved
@@ -1,5 +1,3 @@
-<<<<<<< HEAD
-=======
 # v0.8.1 (Tue Apr 01 2025)
 
 #### 🐛 Bug Fix
@@ -18,7 +16,6 @@
 
 ---
 
->>>>>>> 6cc7d9fe
 # v0.8.0 (Mon Mar 31 2025)
 
 #### 🚀 Enhancement

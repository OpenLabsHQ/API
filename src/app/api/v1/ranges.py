--- conflicted
+++ resolved
@@ -9,13 +9,10 @@
 from ...core.cdktf.ranges.range_factory import RangeFactory
 from ...core.db.database import async_get_db
 from ...crud.crud_range_templates import get_range_template, is_range_template_owner
-<<<<<<< HEAD
 from ...crud.crud_ranges import create_range, delete_range, get_range, is_range_owner
 from ...crud.crud_users import get_secrets
 from ...enums.range_states import RangeState
-=======
 from ...crud.crud_users import get_decrypted_secrets
->>>>>>> 0eb539c9
 from ...models.user_model import UserModel
 from ...schemas.range_schema import DeployRangeBaseSchema, RangeID, RangeSchema
 from ...schemas.secret_schema import SecretSchema
@@ -31,12 +28,7 @@
     deploy_range: DeployRangeBaseSchema,
     db: AsyncSession = Depends(async_get_db),  # noqa: B008
     current_user: UserModel = Depends(get_current_user),  # noqa: B008
-<<<<<<< HEAD
 ) -> RangeID:
-=======
-    enc_key: str | None = Cookie(None, alias="enc_key"),
-) -> dict[str, Any]:
->>>>>>> 0eb539c9
     """Deploy range templates.
 
     Args:
@@ -51,7 +43,6 @@
         RangeID: ID of deployed range.
 
     """
-<<<<<<< HEAD
     # Check if the user is the template owner
     is_owner = await is_range_template_owner(
         db, TemplateRangeID(id=deploy_range.template_id), user_id=current_user.id
@@ -69,86 +60,9 @@
         raise HTTPException(
             status_code=status.HTTP_404_NOT_FOUND,
             detail=f"Range template with ID: {deploy_range.template_id} not found or you don't have access to it!",
-=======
-    # Import CDKTF dependencies to avoid long import times
-    from ...core.cdktf.aws.aws import create_aws_stack, deploy_infrastructure
-
-    # Check if we have the encryption key needed to decrypt secrets
-    if not enc_key:
-        raise HTTPException(
-            status_code=status.HTTP_401_UNAUTHORIZED,
-            detail="Encryption key not found. Please try logging in again.",
-        )
-
-    # Decode the encryption key
-    try:
-        master_key = base64.b64decode(enc_key)
-    except Exception as e:
-        raise HTTPException(
-            status_code=status.HTTP_400_BAD_REQUEST,
-            detail="Invalid encryption key. Please try logging in again.",
-        ) from e
-
-    ranges: list[TemplateRangeSchema] = []
-    for range_id in range_ids:
-        # For admin users, skip ownership check to allow deploying any range
-        if not current_user.is_admin:
-            # Check if the user owns this template
-            is_owner = await is_range_template_owner(db, range_id, current_user.id)
-            if not is_owner:
-                raise HTTPException(
-                    status_code=status.HTTP_403_FORBIDDEN,
-                    detail=f"You don't have permission to deploy range with ID: {range_id.id}",
-                )
-
-        # Set user_id to None for admin to allow accessing any template
-        user_id = None if current_user.is_admin else current_user.id
-
-        # Get the template
-        range_model = await get_range_template(db, range_id, user_id=user_id)
-        if not range_model:
-            raise HTTPException(
-                status_code=status.HTTP_404_NOT_FOUND,
-                detail=f"Range template with ID: {range_id.id} not found!",
-            )
-
-        ranges.append(
-            TemplateRangeSchema.model_validate(range_model, from_attributes=True)
-        )
-
-    # Get the decrypted credentials
-    decrypted_secrets = await get_decrypted_secrets(current_user, db, master_key)
-    if not decrypted_secrets:
-        raise HTTPException(
-            status_code=status.HTTP_400_BAD_REQUEST,
-            detail="Failed to decrypt cloud credentials. Please try logging in again.",
-        )
-
-    # Check if we have the appropriate credentials based on the provider
-    # For now we'll check AWS only since that's what's implemented
-    if (
-        not decrypted_secrets.aws_access_key
-        or not decrypted_secrets.aws_secret_key
-    ):
-        raise HTTPException(
-            status_code=status.HTTP_400_BAD_REQUEST,
-            detail="AWS credentials not found or incomplete. Please add your AWS credentials.",
-        )
-
-    # Set environment variables for AWS provider
-    import os
-
-    os.environ["AWS_ACCESS_KEY_ID"] = decrypted_secrets.aws_access_key
-    os.environ["AWS_SECRET_ACCESS_KEY"] = decrypted_secrets.aws_secret_key
-
-    for deploy_range in ranges:
-        deployed_range_id = uuid.uuid4()
-        stack_name = create_aws_stack(
-            deploy_range, settings.CDKTF_DIR, deployed_range_id
->>>>>>> 0eb539c9
-        )
-
-    # Create deployed range
+        )
+
+    # Create deployed range schema
     template = TemplateRangeSchema.model_validate(
         template_range_model, from_attributes=True
     )
